--- conflicted
+++ resolved
@@ -210,7 +210,6 @@
     /// Encodes the image ```image```
     /// that has dimensions ```width``` and ```height```
     /// and ```ColorType``` ```c```
-<<<<<<< HEAD
     pub fn encode(self, data: &[u8], width: u32, height: u32, color: ColorType) -> ImageResult<()> {
         let (ct, bits) = match color {
             ColorType::L8 => (png::ColorType::Grayscale, png::BitDepth::Eight),
@@ -221,24 +220,8 @@
             ColorType::Rgb16 => (png::ColorType::RGB,png::BitDepth::Sixteen),
             ColorType::Rgba8 => (png::ColorType::RGBA, png::BitDepth::Eight),
             ColorType::Rgba16 => (png::ColorType::RGBA,png::BitDepth::Sixteen),
-            ColorType::Bgr8 => (png::ColorType::RGB, png::BitDepth::Eight),
-            ColorType::Bgra8 => (png::ColorType::RGBA, png::BitDepth::Eight),
             _ => return Err(ImageError::UnsupportedColor(color.into())),
         };
-=======
-    pub fn encode(self, data: &[u8], width: u32, height: u32, color: ColorType) -> io::Result<()> {
-        let (ct, bits) = match color {
-            ColorType::Gray(bits) => Some((png::ColorType::Grayscale, bits)),
-            ColorType::RGB(bits) => Some((png::ColorType::RGB, bits)),
-            ColorType::Palette(bits) => Some((png::ColorType::Indexed, bits)),
-            ColorType::GrayA(bits) => Some((png::ColorType::GrayscaleAlpha, bits)),
-            ColorType::RGBA(bits) => Some((png::ColorType::RGBA, bits)),
-            _ => None,
-        }
-        .and_then(|(ct, bits)| Some((ct, png::BitDepth::from_u8(bits)?)))
-        // FIXME: After #1066 lands, return the ImageError directly.
-        .ok_or(io::Error::new(io::ErrorKind::InvalidInput, ImageError::UnsupportedColor(color)))?;
->>>>>>> cf0cb54e
 
         let mut encoder = png::Encoder::new(self.w, width, height);
         encoder.set_color(ct);
