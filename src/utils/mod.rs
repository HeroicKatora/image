--- conflicted
+++ resolved
@@ -34,10 +34,9 @@
     }
 }
 
-<<<<<<< HEAD
 /// Expand a buffer of packed 1, 2, or 4 bits integers into u8's. Assumes that
 /// every `row_size` entries there are padding bits up to the next byte boundry.
-pub fn expand_bits(bit_depth: u8, row_size: u32, buf: &[u8]) -> Vec<u8> {
+pub(crate) fn expand_bits(bit_depth: u8, row_size: u32, buf: &[u8]) -> Vec<u8> {
     // Note: this conversion assumes that the scanlines begin on byte boundaries
     let mask = (1u8 << bit_depth as usize) - 1;
     let scaling_factor = 255 / ((1 << bit_depth as usize) - 1);
@@ -64,10 +63,7 @@
     p
 }
 
-pub fn vec_u16_into_u8(vec: Vec<u16>) -> Vec<u8> {
-=======
 pub(crate) fn vec_u16_into_u8(vec: Vec<u16>) -> Vec<u8> {
->>>>>>> 9aae0b0c
     // Do this way until we find a way to not alloc/dealloc but get llvm to realloc instead.
     vec_u16_copy_u8(&vec)
 }
