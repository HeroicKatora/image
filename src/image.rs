#![allow(clippy::too_many_arguments)]

use std::error::Error;
use std::fmt;
use std::io;
use std::io::Read;
use std::path::Path;
use std::ops::{Deref, DerefMut};

use buffer::{ImageBuffer, Pixel};
use color::{ColorType, ExtendedColorType};

use animation::Frames;

#[cfg(feature = "pnm")]
use pnm::PNMSubtype;

/// An enumeration of Image errors
#[derive(Debug)]
pub enum ImageError {
    /// The Image is not formatted properly
    FormatError(String),

    /// The Image's dimensions are either too small or too large
    DimensionError,

    /// The Decoder does not support this image format
    UnsupportedError(String),

    /// The Decoder does not support this color type
    UnsupportedColor(ExtendedColorType),

    /// Not enough data was provided to the Decoder
    /// to decode the image
    NotEnoughData,

    /// An I/O Error occurred while decoding the image
    IoError(io::Error),

    /// The end of the image has been reached
    ImageEnd,

    /// There is not enough memory to complete the given operation
    InsufficientMemory,
}

impl fmt::Display for ImageError {
    fn fmt(&self, fmt: &mut fmt::Formatter) -> Result<(), fmt::Error> {
        match *self {
            ImageError::FormatError(ref e) => write!(fmt, "Format error: {}", e),
            ImageError::DimensionError => write!(
                fmt,
                "The Image's dimensions are either too \
                 small or too large"
            ),
            ImageError::UnsupportedError(ref f) => write!(
                fmt,
                "The Decoder does not support the \
                 image format `{}`",
                f
            ),
            ImageError::UnsupportedColor(ref c) => write!(
                fmt,
                "The decoder does not support \
                 the color type `{:?}`",
                c
            ),
            ImageError::NotEnoughData => write!(
                fmt,
                "Not enough data was provided to the \
                 Decoder to decode the image"
            ),
            ImageError::IoError(ref e) => e.fmt(fmt),
            ImageError::ImageEnd => write!(fmt, "The end of the image has been reached"),
            ImageError::InsufficientMemory => write!(fmt, "Insufficient memory"),
        }
    }
}

impl Error for ImageError {
    fn description(&self) -> &str {
        match *self {
            ImageError::FormatError(..) => "Format error",
            ImageError::DimensionError => "Dimension error",
            ImageError::UnsupportedError(..) => "Unsupported error",
            ImageError::UnsupportedColor(..) => "Unsupported color",
            ImageError::NotEnoughData => "Not enough data",
            ImageError::IoError(..) => "IO error",
            ImageError::ImageEnd => "Image end",
            ImageError::InsufficientMemory => "Insufficient memory",
        }
    }

    fn cause(&self) -> Option<&dyn Error> {
        match *self {
            ImageError::IoError(ref e) => Some(e),
            _ => None,
        }
    }
}

impl From<io::Error> for ImageError {
    fn from(err: io::Error) -> ImageError {
        ImageError::IoError(err)
    }
}

/// Result of an image decoding/encoding process
pub type ImageResult<T> = Result<T, ImageError>;

/// An enumeration of supported image formats.
/// Not all formats support both encoding and decoding.
#[derive(Clone, Copy, PartialEq, Eq, Debug)]
pub enum ImageFormat {
    /// An Image in PNG Format
    PNG,

    /// An Image in JPEG Format
    JPEG,

    /// An Image in GIF Format
    GIF,

    /// An Image in WEBP Format
    WEBP,

    /// An Image in general PNM Format
    PNM,

    /// An Image in TIFF Format
    TIFF,

    /// An Image in TGA Format
    TGA,

    /// An Image in BMP Format
    BMP,

    /// An Image in ICO Format
    ICO,

    /// An Image in Radiance HDR Format
    HDR,
}

impl ImageFormat {
    /// Return the image format specified by the path's file extension.
    pub fn from_path<P>(path: P) -> ImageResult<Self> where P : AsRef<Path> {
        // thin wrapper function to strip generics before calling from_path_impl
        ::io::free_functions::guess_format_from_path_impl(path.as_ref())
            .map_err(Into::into)
    }
}

/// An enumeration of supported image formats for encoding.
#[derive(Clone, PartialEq, Eq, Debug)]
pub enum ImageOutputFormat {
    #[cfg(feature = "png_codec")]
    /// An Image in PNG Format
    PNG,

    #[cfg(feature = "jpeg")]
    /// An Image in JPEG Format with specified quality
    JPEG(u8),

    #[cfg(feature = "pnm")]
    /// An Image in one of the PNM Formats
    PNM(PNMSubtype),

    #[cfg(feature = "gif_codec")]
    /// An Image in GIF Format
    GIF,

    #[cfg(feature = "ico")]
    /// An Image in ICO Format
    ICO,

    #[cfg(feature = "bmp")]
    /// An Image in BMP Format
    BMP,

    /// A value for signalling an error: An unsupported format was requested
    // Note: When TryFrom is stabilized, this value should not be needed, and
    // a TryInto<ImageOutputFormat> should be used instead of an Into<ImageOutputFormat>.
    Unsupported(String),
}

impl From<ImageFormat> for ImageOutputFormat {
    fn from(fmt: ImageFormat) -> Self {
        match fmt {
            #[cfg(feature = "png_codec")]
            ImageFormat::PNG => ImageOutputFormat::PNG,
            #[cfg(feature = "jpeg")]
            ImageFormat::JPEG => ImageOutputFormat::JPEG(75),
            #[cfg(feature = "pnm")]
            ImageFormat::PNM => ImageOutputFormat::PNM(PNMSubtype::ArbitraryMap),
            #[cfg(feature = "gif_codec")]
            ImageFormat::GIF => ImageOutputFormat::GIF,
            #[cfg(feature = "ico")]
            ImageFormat::ICO => ImageOutputFormat::ICO,
            #[cfg(feature = "bmp")]
            ImageFormat::BMP => ImageOutputFormat::BMP,

            f => ImageOutputFormat::Unsupported(format!(
                "Image format {:?} not supported for encoding.",
                f
            )),
        }
    }
}

// This struct manages buffering associated with implementing `Read` and `Seek` on decoders that can
// must decode ranges of bytes at a time.
pub(crate) struct ImageReadBuffer {
    scanline_bytes: usize,
    buffer: Vec<u8>,
    consumed: usize,

    total_bytes: usize,
    offset: usize,
}
impl ImageReadBuffer {
    pub(crate) fn new(scanline_bytes: usize, total_bytes: usize) -> Self {
        Self {
            scanline_bytes,
            buffer: Vec::new(),
            consumed: 0,
            total_bytes,
            offset: 0,
        }
    }
    pub(crate) fn read<F>(&mut self, buf: &mut [u8], mut read_scanline: F) -> io::Result<usize>
    where
        F: FnMut(&mut [u8]) -> io::Result<usize>,
    {
        if self.buffer.len() == self.consumed {
            if self.offset == self.total_bytes {
                return Ok(0);
            } else if buf.len() >= self.scanline_bytes {
                // If there is nothing buffered and the user requested a full scanline worth of
                // data, skip buffering.
                let bytes_read = read_scanline(&mut buf[..self.scanline_bytes])?;
                self.offset += bytes_read;
                return Ok(bytes_read);
            } else {
                // Lazily allocate buffer the first time that read is called with a buffer smaller
                // than the scanline size.
                if self.buffer.is_empty() {
                    self.buffer.resize(self.scanline_bytes, 0);
                }

                self.consumed = 0;
                let bytes_read = read_scanline(&mut self.buffer[..])?;
                self.buffer.resize(bytes_read, 0);
                self.offset += bytes_read;

                assert!(bytes_read == self.scanline_bytes || self.offset == self.total_bytes);
            }
        }

        // Finally, copy bytes into output buffer.
        let bytes_buffered = self.buffer.len() - self.consumed;
        if bytes_buffered > buf.len() {
            ::copy_memory(&self.buffer[self.consumed..][..buf.len()], &mut buf[..]);
            self.consumed += buf.len();
            Ok(buf.len())
        } else {
            ::copy_memory(&self.buffer[self.consumed..], &mut buf[..bytes_buffered]);
            self.consumed = self.buffer.len();
            Ok(bytes_buffered)
        }
    }
}

/// Decodes a specific region of the image, represented by the rectangle
/// starting from ```x``` and ```y``` and having ```length``` and ```width```
pub(crate) fn load_rect<'a, D, F, F1, F2>(x: u64, y: u64, width: u64, height: u64, buf: &mut [u8],
                                          progress_callback: F,
                                          decoder: &mut D,
                                          mut seek_scanline: F1,
                                          mut read_scanline: F2) -> ImageResult<()>
    where D: ImageDecoder<'a>,
          F: Fn(Progress),
          F1: FnMut(&mut D, u64) -> io::Result<()>,
          F2: FnMut(&mut D, &mut [u8]) -> io::Result<usize>
{
    let dimensions = decoder.dimensions();
    let bytes_per_pixel = u64::from(decoder.color_type().bytes_per_pixel());
    let row_bytes = bytes_per_pixel * dimensions.0;
    let scanline_bytes = decoder.scanline_bytes();
<<<<<<< HEAD
    let total_bytes = width * height * bytes_per_pixel;
=======
    let bits_per_pixel = u64::from(color::bits_per_pixel(decoder.colortype()));
    let total_bits = width * height * bits_per_pixel;
>>>>>>> 9aae0b0c

    let mut bytes_read = 0u64;
    let mut current_scanline = 0;
    let mut tmp = Vec::new();

    {
        // Read a range of the image starting from byte number `start` and continuing until byte
        // number `end`. Updates `current_scanline` and `bytes_read` appropiately.
        let mut read_image_range = |start: u64, end: u64| -> ImageResult<()> {
            let target_scanline = start / scanline_bytes;
            if target_scanline != current_scanline {
                seek_scanline(decoder, target_scanline)?;
                current_scanline = target_scanline;
            }

            let mut position = current_scanline * scanline_bytes;
            while position < end {
                if position >= start && end - position >= scanline_bytes {
                    read_scanline(decoder, &mut buf[(bytes_read as usize)..]
                                                   [..(scanline_bytes as usize)])?;
                    bytes_read += scanline_bytes;
                } else {
                    tmp.resize(scanline_bytes as usize, 0u8);
                    read_scanline(decoder, &mut tmp)?;

                    let offset = start.saturating_sub(position);
                    let len = (end - start)
                        .min(scanline_bytes - offset)
                        .min(end - position);

                    buf[(bytes_read as usize)..][..len as usize]
                        .copy_from_slice(&tmp[offset as usize..][..len as usize]);
                    bytes_read += len;
                }

                current_scanline += 1;
                position += scanline_bytes;
                progress_callback(Progress {current: bytes_read, total: total_bytes});
            }
            Ok(())
        };

        if x + width > dimensions.0 || y + height > dimensions.0
            || width == 0 || height == 0 {
                return Err(ImageError::DimensionError);
            }
        if scanline_bytes > usize::max_value() as u64 {
            return Err(ImageError::InsufficientMemory);
        }

        progress_callback(Progress {current: 0, total: total_bytes});
        if x == 0 && width == dimensions.0 {
            let start = x * bytes_per_pixel + y * row_bytes;
            let end = (x + width) * bytes_per_pixel + (y + height - 1) * row_bytes;
            read_image_range(start, end)?;
        } else {
            for row in y..(y+height) {
                let start = x * bytes_per_pixel + row * row_bytes;
                let end = (x + width) * bytes_per_pixel + row * row_bytes;
                read_image_range(start, end)?;
            }
        }
    }

    // Seek back to the start
    Ok(seek_scanline(decoder, 0)?)
}

/// Represents the progress of an image operation.
#[derive(Clone, Copy, Debug, PartialEq, Eq)]
pub struct Progress {
    current: u64,
    total: u64,
}

/// The trait that all decoders implement
pub trait ImageDecoder<'a>: Sized {
    /// The type of reader produced by `into_reader`.
    type Reader: Read + 'a;

    /// Returns a tuple containing the width and height of the image
    fn dimensions(&self) -> (u64, u64);

    /// Returns the color type of the image data produced by this decoder
    fn color_type(&self) -> ColorType;

    /// Retuns the color type of the image file before decoding
    fn original_color_type(&self) -> ExtendedColorType {
        self.color_type().into()
    }

    /// Returns a reader that can be used to obtain the bytes of the image. For the best
    /// performance, always try to read at least `scanline_bytes` from the reader at a time. Reading
    /// fewer bytes will cause the reader to perform internal buffering.
    fn into_reader(self) -> ImageResult<Self::Reader>;

<<<<<<< HEAD
    /// Returns the total number of bytes in the decoded image.
=======
    /// Returns the number of bytes in a single row of the image. All decoders will pad image rows
    /// to a byte boundary.
    fn row_bytes(&self) -> u64 {
        (self.dimensions().0 * u64::from(color::bits_per_pixel(self.colortype())) + 7) / 8
    }

    /// Returns the total number of bytes in the image.
>>>>>>> 9aae0b0c
    fn total_bytes(&self) -> u64 {
        self.dimensions().0 * self.dimensions().1 * u64::from(self.color_type().bytes_per_pixel())
    }

    /// Returns the minimum number of bytes that can be efficiently read from this decoder. This may
    /// be as few as 1 or as many as `total_bytes()`.
    fn scanline_bytes(&self) -> u64 {
        self.total_bytes()
    }

    /// Returns all the bytes in the image.
    fn read_image(self) -> ImageResult<Vec<u8>> {
        self.read_image_with_progress(|_| {})
    }

    /// Same as `read_image` but periodically calls the provided callback to give updates on loading
    /// progress.
    fn read_image_with_progress<F: Fn(Progress)>(
        self,
        progress_callback: F,
    ) -> ImageResult<Vec<u8>> {
        let total_bytes = self.total_bytes();
        if total_bytes > usize::max_value() as u64 {
            return Err(ImageError::InsufficientMemory);
        }

        let total_bytes = total_bytes as usize;
        let scanline_bytes = self.scanline_bytes() as usize;
        let target_read_size = if scanline_bytes < 4096 {
            (4096 / scanline_bytes) * scanline_bytes
        } else {
            scanline_bytes
        };

        let mut reader = self.into_reader()?;

        let mut bytes_read = 0;
        let mut contents = vec![0; total_bytes];
        while bytes_read < total_bytes {
            let read_size = target_read_size.min(total_bytes - bytes_read);
            reader.read_exact(&mut contents[bytes_read..][..read_size])?;
            bytes_read += read_size;

            progress_callback(Progress {
                current: bytes_read as u64,
                total: total_bytes as u64,
            });
        }

        Ok(contents)
    }
}

/// ImageDecoderExt trait
pub trait ImageDecoderExt<'a>: ImageDecoder<'a> + Sized {
    /// Read a rectangular section of the image.
    fn read_rect(
        &mut self,
        x: u64,
        y: u64,
        width: u64,
        height: u64,
        buf: &mut [u8],
    ) -> ImageResult<()> {
        self.read_rect_with_progress(x, y, width, height, buf, |_|{})
    }

    /// Read a rectangular section of the image, periodically reporting progress.
    fn read_rect_with_progress<F: Fn(Progress)>(
        &mut self,
        x: u64,
        y: u64,
        width: u64,
        height: u64,
        buf: &mut [u8],
        progress_callback: F,
    ) -> ImageResult<()>;
}

/// AnimationDecoder trait
pub trait AnimationDecoder<'a> {
    /// Consume the decoder producing a series of frames.
    fn into_frames(self) -> Frames<'a>;
}

/// Immutable pixel iterator
pub struct Pixels<'a, I: ?Sized + 'a> {
    image: &'a I,
    x: u32,
    y: u32,
    width: u32,
    height: u32,
}

impl<'a, I: GenericImageView> Iterator for Pixels<'a, I> {
    type Item = (u32, u32, I::Pixel);

    fn next(&mut self) -> Option<(u32, u32, I::Pixel)> {
        if self.x >= self.width {
            self.x = 0;
            self.y += 1;
        }

        if self.y >= self.height {
            None
        } else {
            let pixel = self.image.get_pixel(self.x, self.y);
            let p = (self.x, self.y, pixel);

            self.x += 1;

            Some(p)
        }
    }
}

/// Trait to inspect an image.
pub trait GenericImageView {
    /// The type of pixel.
    type Pixel: Pixel;

    /// Underlying image type. This is mainly used by SubImages in order to
    /// always have a reference to the original image. This allows for less
    /// indirections and it eases the use of nested SubImages.
    type InnerImageView: GenericImageView<Pixel = Self::Pixel>;

    /// The width and height of this image.
    fn dimensions(&self) -> (u32, u32);

    /// The width of this image.
    fn width(&self) -> u32 {
        let (w, _) = self.dimensions();
        w
    }

    /// The height of this image.
    fn height(&self) -> u32 {
        let (_, h) = self.dimensions();
        h
    }

    /// The bounding rectangle of this image.
    fn bounds(&self) -> (u32, u32, u32, u32);

    /// Returns true if this x, y coordinate is contained inside the image.
    fn in_bounds(&self, x: u32, y: u32) -> bool {
        let (ix, iy, iw, ih) = self.bounds();
        x >= ix && x < ix + iw && y >= iy && y < iy + ih
    }

    /// Returns the pixel located at (x, y)
    ///
    /// # Panics
    ///
    /// Panics if `(x, y)` is out of bounds.
    ///
    /// TODO: change this signature to &P
    fn get_pixel(&self, x: u32, y: u32) -> Self::Pixel;

    /// Returns the pixel located at (x, y)
    ///
    /// This function can be implemented in a way that ignores bounds checking.
    unsafe fn unsafe_get_pixel(&self, x: u32, y: u32) -> Self::Pixel {
        self.get_pixel(x, y)
    }

    /// Returns an Iterator over the pixels of this image.
    /// The iterator yields the coordinates of each pixel
    /// along with their value
    fn pixels(&self) -> Pixels<Self> {
        let (width, height) = self.dimensions();

        Pixels {
            image: self,
            x: 0,
            y: 0,
            width,
            height,
        }
    }

    /// Returns a reference to the underlying image.
    fn inner(&self) -> &Self::InnerImageView;

    /// Returns an subimage that is an immutable view into this image.
    /// You can use [`GenericImage::sub_image`] if you need a mutable view instead.
    fn view(&self, x: u32, y: u32, width: u32, height: u32) -> SubImage<&Self::InnerImageView> {
        SubImage::new(self.inner(), x, y, width, height)
    }
}

/// A trait for manipulating images.
pub trait GenericImage: GenericImageView {
    /// Underlying image type. This is mainly used by SubImages in order to
    /// always have a reference to the original image. This allows for less
    /// indirections and it eases the use of nested SubImages.
    type InnerImage: GenericImage<Pixel = Self::Pixel>;

    /// Gets a reference to the mutable pixel at location `(x, y)`
    ///
    /// # Panics
    ///
    /// Panics if `(x, y)` is out of bounds.
    fn get_pixel_mut(&mut self, x: u32, y: u32) -> &mut Self::Pixel;

    /// Put a pixel at location (x, y)
    ///
    /// # Panics
    ///
    /// Panics if `(x, y)` is out of bounds.
    fn put_pixel(&mut self, x: u32, y: u32, pixel: Self::Pixel);

    /// Puts a pixel at location (x, y)
    ///
    /// This function can be implemented in a way that ignores bounds checking.
    unsafe fn unsafe_put_pixel(&mut self, x: u32, y: u32, pixel: Self::Pixel) {
        self.put_pixel(x, y, pixel);
    }

    /// Put a pixel at location (x, y), taking into account alpha channels
    ///
    /// DEPRECATED: This method will be removed. Blend the pixel directly instead.
    fn blend_pixel(&mut self, x: u32, y: u32, pixel: Self::Pixel);

    /// Copies all of the pixels from another image into this image.
    ///
    /// The other image is copied with the top-left corner of the
    /// other image placed at (x, y).
    ///
    /// In order to copy only a piece of the other image, use [`GenericImageView::view`].
    ///
    /// # Returns
    /// Returns an error if the image is too large to be copied at the given position
    fn copy_from<O>(&mut self, other: &O, x: u32, y: u32) -> ImageResult<()>
    where
        O: GenericImageView<Pixel = Self::Pixel>,
    {
        // Do bounds checking here so we can use the non-bounds-checking
        // functions to copy pixels.
        if self.width() < other.width() + x || self.height() < other.height() + y {
            return Err(ImageError::DimensionError);
        }

        for i in 0..other.width() {
            for k in 0..other.height() {
                let p = other.get_pixel(i, k);
                self.put_pixel(i + x, k + y, p);
            }
        }
        Ok(())
    }

    /// Returns a mutable reference to the underlying image.
    fn inner_mut(&mut self) -> &mut Self::InnerImage;

    /// Returns a mutable subimage that is a view into this image.
    /// If you want an immutable subimage instead, use [`GenericImageView::view`]
    fn sub_image(
        &mut self,
        x: u32,
        y: u32,
        width: u32,
        height: u32,
    ) -> SubImage<&mut Self::InnerImage> {
        SubImage::new(self.inner_mut(), x, y, width, height)
    }
}

/// A View into another image
///
/// Instances of this struct can be created using:
///   - [`GenericImage::sub_image`] to create a mutable view,
///   - [`GenericImageView::view`] to create an immutable view,
///   - [`SubImage::new`] to instantiate the struct directly.
pub struct SubImage<I> {
    image: I,
    xoffset: u32,
    yoffset: u32,
    xstride: u32,
    ystride: u32,
}

/// Alias to access Pixel behind a reference
type DerefPixel<I> = <<I as Deref>::Target as GenericImageView>::Pixel;

/// Alias to access Subpixel behind a reference
type DerefSubpixel<I> = <DerefPixel<I> as Pixel>::Subpixel;

impl<I> SubImage<I> {
    /// Construct a new subimage
    pub fn new(image: I, x: u32, y: u32, width: u32, height: u32) -> SubImage<I> {
        SubImage {
            image,
            xoffset: x,
            yoffset: y,
            xstride: width,
            ystride: height,
        }
    }

    /// Change the coordinates of this subimage.
    pub fn change_bounds(&mut self, x: u32, y: u32, width: u32, height: u32) {
        self.xoffset = x;
        self.yoffset = y;
        self.xstride = width;
        self.ystride = height;
    }

    /// Convert this subimage to an ImageBuffer
    pub fn to_image(&self) -> ImageBuffer<DerefPixel<I>, Vec<DerefSubpixel<I>>>
    where
        I: Deref,
        I::Target: GenericImage + 'static,
    {
        let mut out = ImageBuffer::new(self.xstride, self.ystride);
        let borrowed = self.image.deref();

        for y in 0..self.ystride {
            for x in 0..self.xstride {
                let p = borrowed.get_pixel(x + self.xoffset, y + self.yoffset);
                out.put_pixel(x, y, p);
            }
        }

        out
    }
}

#[allow(deprecated)]
impl<I> GenericImageView for SubImage<I>
where
    I: Deref,
    I::Target: GenericImageView + Sized,
{
    type Pixel = DerefPixel<I>;
    type InnerImageView = I::Target;

    fn dimensions(&self) -> (u32, u32) {
        (self.xstride, self.ystride)
    }

    fn bounds(&self) -> (u32, u32, u32, u32) {
        (self.xoffset, self.yoffset, self.xstride, self.ystride)
    }

    fn get_pixel(&self, x: u32, y: u32) -> Self::Pixel {
        self.image.get_pixel(x + self.xoffset, y + self.yoffset)
    }

    fn view(&self, x: u32, y: u32, width: u32, height: u32) -> SubImage<&Self::InnerImageView> {
        let x = self.xoffset + x;
        let y = self.yoffset + y;
        SubImage::new(self.inner(), x, y, width, height)
    }

    fn inner(&self) -> &Self::InnerImageView {
        &self.image
    }
}

#[allow(deprecated)]
impl<I> GenericImage for SubImage<I>
where
    I: DerefMut,
    I::Target: GenericImage + Sized,
{
    type InnerImage = I::Target;

    fn get_pixel_mut(&mut self, x: u32, y: u32) -> &mut Self::Pixel {
        self.image.get_pixel_mut(x + self.xoffset, y + self.yoffset)
    }

    fn put_pixel(&mut self, x: u32, y: u32, pixel: Self::Pixel) {
        self.image
            .put_pixel(x + self.xoffset, y + self.yoffset, pixel)
    }

    /// DEPRECATED: This method will be removed. Blend the pixel directly instead.
    fn blend_pixel(&mut self, x: u32, y: u32, pixel: Self::Pixel) {
        self.image
            .blend_pixel(x + self.xoffset, y + self.yoffset, pixel)
    }

    fn sub_image(
        &mut self,
        x: u32,
        y: u32,
        width: u32,
        height: u32,
    ) -> SubImage<&mut Self::InnerImage> {
        let x = self.xoffset + x;
        let y = self.yoffset + y;
        SubImage::new(self.inner_mut(), x, y, width, height)
    }

    fn inner_mut(&mut self) -> &mut Self::InnerImage {
        &mut self.image
    }
}

#[cfg(test)]
mod tests {
    use std::io;
    use std::path::Path;

    use super::{ColorType, ImageDecoder, ImageResult, GenericImage, GenericImageView, load_rect, ImageFormat};
    use buffer::ImageBuffer;
    use color::Rgba;

    #[test]
    /// Test that alpha blending works as expected
    fn test_image_alpha_blending() {
        let mut target = ImageBuffer::new(1, 1);
        target.put_pixel(0, 0, Rgba([255u8, 0, 0, 255]));
        assert!(*target.get_pixel(0, 0) == Rgba([255, 0, 0, 255]));
        target.blend_pixel(0, 0, Rgba([0, 255, 0, 255]));
        assert!(*target.get_pixel(0, 0) == Rgba([0, 255, 0, 255]));

        // Blending an alpha channel onto a solid background
        target.blend_pixel(0, 0, Rgba([255, 0, 0, 127]));
        assert!(*target.get_pixel(0, 0) == Rgba([127, 127, 0, 255]));

        // Blending two alpha channels
        target.put_pixel(0, 0, Rgba([0, 255, 0, 127]));
        target.blend_pixel(0, 0, Rgba([255, 0, 0, 127]));
        assert!(*target.get_pixel(0, 0) == Rgba([169, 85, 0, 190]));
    }

    #[test]
    fn test_in_bounds() {
        let mut target = ImageBuffer::new(2, 2);
        target.put_pixel(0, 0, Rgba([255u8, 0, 0, 255]));

        assert!(target.in_bounds(0, 0));
        assert!(target.in_bounds(1, 0));
        assert!(target.in_bounds(0, 1));
        assert!(target.in_bounds(1, 1));

        assert!(!target.in_bounds(2, 0));
        assert!(!target.in_bounds(0, 2));
        assert!(!target.in_bounds(2, 2));
    }

    #[test]
    fn test_can_subimage_clone_nonmut() {
        let mut source = ImageBuffer::new(3, 3);
        source.put_pixel(1, 1, Rgba([255u8, 0, 0, 255]));

        // A non-mutable copy of the source image
        let source = source.clone();

        // Clone a view into non-mutable to a separate buffer
        let cloned = source.view(1, 1, 1, 1).to_image();

        assert!(cloned.get_pixel(0, 0) == source.get_pixel(1, 1));
    }

    #[test]
    fn test_can_nest_views() {
        let mut source = ImageBuffer::from_pixel(3, 3, Rgba([255u8, 0, 0, 255]));

        {
            let mut sub1 = source.sub_image(0, 0, 2, 2);
            let mut sub2 = sub1.sub_image(1, 1, 1, 1);
            sub2.put_pixel(0, 0, Rgba([0, 0, 0, 0]));
        }

        assert_eq!(*source.get_pixel(1, 1), Rgba([0, 0, 0, 0]));

        let view1 = source.view(0, 0, 2, 2);
        assert_eq!(*source.get_pixel(1, 1), view1.get_pixel(1, 1));

        let view2 = view1.view(1, 1, 1, 1);
        assert_eq!(*source.get_pixel(1, 1), view2.get_pixel(0, 0));
    }

    #[test]
    fn test_load_rect() {
        struct MockDecoder {scanline_number: u64, scanline_bytes: u64}
        impl<'a> ImageDecoder<'a> for MockDecoder {
            type Reader = Box<dyn io::Read>;
            fn dimensions(&self) -> (u64, u64) {(5, 5)}
            fn color_type(&self) -> ColorType {  ColorType::L8 }
            fn into_reader(self) -> ImageResult<Self::Reader> {unimplemented!()}
            fn scanline_bytes(&self) -> u64 { self.scanline_bytes }
        }

        const DATA: [u8; 25] = [0,  1,  2,  3,  4,
                                5,  6,  7,  8,  9,
                                10, 11, 12, 13, 14,
                                15, 16, 17, 18, 19,
                                20, 21, 22, 23, 24];

        fn seek_scanline(m: &mut MockDecoder, n: u64) -> io::Result<()> {
            m.scanline_number = n;
            Ok(())
        }
        fn read_scanline(m: &mut MockDecoder, buf: &mut [u8]) -> io::Result<usize> {
            let bytes_read = m.scanline_number * m.scanline_bytes;
            if bytes_read >= 25 { return Ok(0); }

            let len = m.scanline_bytes.min(25 - bytes_read);
            buf[..(len as usize)].copy_from_slice(&DATA[(bytes_read as usize)..][..(len as usize)]);
            m.scanline_number += 1;
            Ok(len as usize)
        }

        for scanline_bytes in 1..30 {
            let mut output = [0u8; 26];

            load_rect(0, 0, 5, 5, &mut output, |_|{},
                      &mut MockDecoder{scanline_number:0, scanline_bytes},
                      seek_scanline, read_scanline).unwrap();
            assert_eq!(output[0..25], DATA);
            assert_eq!(output[25], 0);

            output = [0u8; 26];
            load_rect(3, 2, 1, 1, &mut output, |_|{},
                      &mut MockDecoder{scanline_number:0, scanline_bytes},
                      seek_scanline, read_scanline).unwrap();
            assert_eq!(output[0..2], [13, 0]);

            output = [0u8; 26];
            load_rect(3, 2, 2, 2, &mut output, |_|{},
                      &mut MockDecoder{scanline_number:0, scanline_bytes},
                      seek_scanline, read_scanline).unwrap();
            assert_eq!(output[0..5], [13, 14, 18, 19, 0]);


            output = [0u8; 26];
            load_rect(1, 1, 2, 4, &mut output, |_|{},
                      &mut MockDecoder{scanline_number:0, scanline_bytes},
                      seek_scanline, read_scanline).unwrap();
            assert_eq!(output[0..9], [6, 7, 11, 12, 16, 17, 21, 22, 0]);

        }
    }

    #[test]
    fn test_image_format_from_path() {
        fn from_path(s: &str) -> ImageResult<ImageFormat> {
            ImageFormat::from_path(Path::new(s))
        }
        assert_eq!(from_path("./a.jpg").unwrap(), ImageFormat::JPEG);
        assert_eq!(from_path("./a.jpeg").unwrap(), ImageFormat::JPEG);
        assert_eq!(from_path("./a.JPEG").unwrap(), ImageFormat::JPEG);
        assert_eq!(from_path("./a.pNg").unwrap(), ImageFormat::PNG);
        assert_eq!(from_path("./a.gif").unwrap(), ImageFormat::GIF);
        assert_eq!(from_path("./a.webp").unwrap(), ImageFormat::WEBP);
        assert_eq!(from_path("./a.tiFF").unwrap(), ImageFormat::TIFF);
        assert_eq!(from_path("./a.tif").unwrap(), ImageFormat::TIFF);
        assert_eq!(from_path("./a.tga").unwrap(), ImageFormat::TGA);
        assert_eq!(from_path("./a.bmp").unwrap(), ImageFormat::BMP);
        assert_eq!(from_path("./a.Ico").unwrap(), ImageFormat::ICO);
        assert_eq!(from_path("./a.hdr").unwrap(), ImageFormat::HDR);
        assert_eq!(from_path("./a.pbm").unwrap(), ImageFormat::PNM);
        assert_eq!(from_path("./a.pAM").unwrap(), ImageFormat::PNM);
        assert_eq!(from_path("./a.Ppm").unwrap(), ImageFormat::PNM);
        assert_eq!(from_path("./a.pgm").unwrap(), ImageFormat::PNM);
        assert!(from_path("./a.txt").is_err());
        assert!(from_path("./a").is_err());
    }
}<|MERGE_RESOLUTION|>--- conflicted
+++ resolved
@@ -288,12 +288,7 @@
     let bytes_per_pixel = u64::from(decoder.color_type().bytes_per_pixel());
     let row_bytes = bytes_per_pixel * dimensions.0;
     let scanline_bytes = decoder.scanline_bytes();
-<<<<<<< HEAD
     let total_bytes = width * height * bytes_per_pixel;
-=======
-    let bits_per_pixel = u64::from(color::bits_per_pixel(decoder.colortype()));
-    let total_bits = width * height * bits_per_pixel;
->>>>>>> 9aae0b0c
 
     let mut bytes_read = 0u64;
     let mut current_scanline = 0;
@@ -390,17 +385,7 @@
     /// fewer bytes will cause the reader to perform internal buffering.
     fn into_reader(self) -> ImageResult<Self::Reader>;
 
-<<<<<<< HEAD
     /// Returns the total number of bytes in the decoded image.
-=======
-    /// Returns the number of bytes in a single row of the image. All decoders will pad image rows
-    /// to a byte boundary.
-    fn row_bytes(&self) -> u64 {
-        (self.dimensions().0 * u64::from(color::bits_per_pixel(self.colortype())) + 7) / 8
-    }
-
-    /// Returns the total number of bytes in the image.
->>>>>>> 9aae0b0c
     fn total_bytes(&self) -> u64 {
         self.dimensions().0 * self.dimensions().1 * u64::from(self.color_type().bytes_per_pixel())
     }
