use std::io;
use std::io::{Write, Seek, BufRead, BufReader, BufWriter};
use std::path::Path;
use std::fs::File;
use std::iter;
#[allow(unused)] // AsciiExt not needed for rust 1.23 and up.
use std::ascii::AsciiExt;
use num_iter;

#[cfg(feature = "pnm")]
use pnm;
#[cfg(feature = "gif_codec")]
use gif;
#[cfg(feature = "webp")]
use webp;
#[cfg(feature = "jpeg")]
use jpeg;
#[cfg(feature = "png_codec")]
use png;
#[cfg(feature = "tiff")]
use tiff;
#[cfg(feature = "tga")]
use tga;
#[cfg(feature = "bmp")]
use bmp;
#[cfg(feature = "ico")]
use ico;
#[cfg(feature = "hdr")]
use hdr;

use color;
use buffer::{ImageBuffer, ConvertBuffer, Pixel, GrayImage, GrayAlphaImage, RgbImage, RgbaImage};
use imageops;
use image;
use image:: {
    GenericImage,
    ImageDecoder,
    ImageResult,
    ImageFormat,
    ImageOutputFormat,
};

use image::DecodingResult::{U8};

/// A Dynamic Image
#[derive(Clone)]
pub enum DynamicImage {
    /// Each pixel in this image is 8-bit Luma
    ImageLuma8(GrayImage),

    /// Each pixel in this image is 8-bit Luma with alpha
    ImageLumaA8(GrayAlphaImage),

    /// Each pixel in this image is 8-bit Rgb
    ImageRgb8(RgbImage),

    /// Each pixel in this image is 8-bit Rgb with alpha
    ImageRgba8(RgbaImage),
}

macro_rules! dynamic_map(
        ($dynimage: expr, ref $image: ident => $action: expr) => (
                match $dynimage {
                        DynamicImage::ImageLuma8(ref $image) => DynamicImage::ImageLuma8($action),
                        DynamicImage::ImageLumaA8(ref $image) => DynamicImage::ImageLumaA8($action),
                        DynamicImage::ImageRgb8(ref $image) => DynamicImage::ImageRgb8($action),
                        DynamicImage::ImageRgba8(ref $image) => DynamicImage::ImageRgba8($action),
                }
        );

        ($dynimage: expr, ref mut $image: ident => $action: expr) => (
                match $dynimage {
                        DynamicImage::ImageLuma8(ref mut $image) => DynamicImage::ImageLuma8($action),
                        DynamicImage::ImageLumaA8(ref mut $image) => DynamicImage::ImageLumaA8($action),
                        DynamicImage::ImageRgb8(ref mut $image) => DynamicImage::ImageRgb8($action),
                        DynamicImage::ImageRgba8(ref mut $image) => DynamicImage::ImageRgba8($action),
                }
        );

        ($dynimage: expr, ref $image: ident -> $action: expr) => (
                match $dynimage {
                        DynamicImage::ImageLuma8(ref $image) => $action,
                        DynamicImage::ImageLumaA8(ref $image) => $action,
                        DynamicImage::ImageRgb8(ref $image) => $action,
                        DynamicImage::ImageRgba8(ref $image) => $action,
                }
        );

        ($dynimage: expr, ref mut $image: ident -> $action: expr) => (
                match $dynimage {
                        DynamicImage::ImageLuma8(ref mut $image) => $action,
                        DynamicImage::ImageLumaA8(ref mut $image) => $action,
                        DynamicImage::ImageRgb8(ref mut $image) => $action,
                        DynamicImage::ImageRgba8(ref mut $image) => $action,
                }
        );
);

impl DynamicImage {
    /// Creates a dynamic image backed by a buffer of grey pixels.
    pub fn new_luma8(w: u32, h: u32) -> DynamicImage {
        DynamicImage::ImageLuma8(ImageBuffer::new(w, h))
    }

    /// Creates a dynamic image backed by a buffer of grey
    /// pixels with transparency.
    pub fn new_luma_a8(w: u32, h: u32) -> DynamicImage {
        DynamicImage::ImageLumaA8(ImageBuffer::new(w, h))
    }

    /// Creates a dynamic image backed by a buffer of RGB pixels.
    pub fn new_rgb8(w: u32, h: u32) -> DynamicImage {
        DynamicImage::ImageRgb8(ImageBuffer::new(w, h))
    }

    /// Creates a dynamic image backed by a buffer of RGBA pixels.
    pub fn new_rgba8(w: u32, h: u32) -> DynamicImage {
        DynamicImage::ImageRgba8(ImageBuffer::new(w, h))
    }

    /// Returns a copy of this image as an RGB image.
    pub fn to_rgb(&self) -> RgbImage {
        dynamic_map!(*self, ref p -> {
            p.convert()
        })
    }

    /// Returns a copy of this image as an RGBA image.
    pub fn to_rgba(&self) -> RgbaImage {
        dynamic_map!(*self, ref p -> {
            p.convert()
        })
    }

    /// Returns a copy of this image as a Luma image.
    pub fn to_luma(&self) -> GrayImage {
        dynamic_map!(*self, ref p -> {
            p.convert()
        })
    }

    /// Returns a copy of this image as a LumaA image.
    pub fn to_luma_alpha(&self) -> GrayAlphaImage {
        dynamic_map!(*self, ref p -> {
            p.convert()
        })
    }

    /// Return a cut out of this image delimited by the bounding rectangle.
    pub fn crop(&mut self,
                x: u32,
                y: u32,
                width: u32,
                height: u32) -> DynamicImage {

        dynamic_map!(*self, ref mut p => imageops::crop(p, x, y, width, height).to_image())
    }

    /// Return a reference to an 8bit RGB image
    pub fn as_rgb8(&self) -> Option<&RgbImage> {
        match *self {
            DynamicImage::ImageRgb8(ref p) => Some(p),
            _                              => None
        }
    }

    /// Return a mutable reference to an 8bit RGB image
    pub fn as_mut_rgb8(&mut self) -> Option<&mut RgbImage> {
        match *self {
            DynamicImage::ImageRgb8(ref mut p) => Some(p),
            _                                  => None
        }
    }

    /// Return a reference to an 8bit RGBA image
    pub fn as_rgba8(&self) -> Option<& RgbaImage> {
        match *self {
            DynamicImage::ImageRgba8(ref p) => Some(p),
            _                               => None
        }
    }

    /// Return a mutable reference to an 8bit RGBA image
    pub fn as_mut_rgba8(&mut self) -> Option<&mut RgbaImage> {
        match *self {
            DynamicImage::ImageRgba8(ref mut p) => Some(p),
            _                                   => None
        }
    }

    /// Return a reference to an 8bit Grayscale image
    pub fn as_luma8(& self) -> Option<& GrayImage> {
        match *self {
            DynamicImage::ImageLuma8(ref p) => Some(p),
            _                               => None
        }
    }

    /// Return a mutable reference to an 8bit Grayscale image
    pub fn as_mut_luma8(&mut self) -> Option<&mut GrayImage> {
        match *self {
            DynamicImage::ImageLuma8(ref mut p) => Some(p),
            _                                   => None
        }
    }

    /// Return a reference to an 8bit Grayscale image with an alpha channel
    pub fn as_luma_alpha8(&self) -> Option<& GrayAlphaImage> {
        match *self {
            DynamicImage::ImageLumaA8(ref p) => Some(p),
            _                                => None
        }
    }

    /// Return a mutable reference to an 8bit Grayscale image with an alpha channel
    pub fn as_mut_luma_alpha8(&mut self) -> Option<&mut GrayAlphaImage> {
        match *self {
            DynamicImage::ImageLumaA8(ref mut p) => Some(p),
            _                                    => None
        }
    }

    /// Return this image's pixels as a byte vector.
    pub fn raw_pixels(&self) -> Vec<u8> {
        image_to_bytes(self)
    }

    /// Return this image's color type.
    pub fn color(&self) -> color::ColorType {
        match *self {
            DynamicImage::ImageLuma8(_) => color::ColorType::Gray(8),
            DynamicImage::ImageLumaA8(_) => color::ColorType::GrayA(8),
            DynamicImage::ImageRgb8(_) => color::ColorType::RGB(8),
            DynamicImage::ImageRgba8(_) => color::ColorType::RGBA(8),
        }
    }

    /// Return a grayscale version of this image.
    pub fn grayscale(&self) -> DynamicImage {
        match *self {
            DynamicImage::ImageLuma8(ref p) => DynamicImage::ImageLuma8(p.clone()),
            DynamicImage::ImageLumaA8(ref p) => DynamicImage::ImageLuma8(imageops::grayscale(p)),
            DynamicImage::ImageRgb8(ref p) => DynamicImage::ImageLuma8(imageops::grayscale(p)),
            DynamicImage::ImageRgba8(ref p) => DynamicImage::ImageLuma8(imageops::grayscale(p)),
        }
    }

    /// Invert the colors of this image.
    /// This method operates inplace.
    pub fn invert(&mut self) {
        dynamic_map!(*self, ref mut p -> imageops::invert(p))
    }

    /// Resize this image using the specified filter algorithm.
    /// Returns a new image. The image's aspect ratio is preserved.
    /// The image is scaled to the maximum possible size that fits
    /// within the bounds specified by ```nwidth``` and ```nheight```.
    pub fn resize(&self,
                  nwidth: u32,
                  nheight: u32,
                  filter: imageops::FilterType) -> DynamicImage {

        let (width, height) = self.dimensions();

        let ratio  = width as f32 / height as f32;
        let nratio = nwidth as f32 / nheight as f32;

        let scale = if nratio > ratio {
            nheight as f32 / height as f32
        } else {
            nwidth as f32 / width as f32
        };

        let width2  = (width as f32 * scale) as u32;
        let height2 = (height as f32 * scale) as u32;

        self.resize_exact(width2, height2, filter)
    }

    /// Resize this image using the specified filter algorithm.
    /// Returns a new image. Does not preserve aspect ratio.
    /// ```nwidth``` and ```nheight``` are the new image's dimensions
    pub fn resize_exact(&self,
                        nwidth: u32,
                        nheight: u32,
                        filter: imageops::FilterType) -> DynamicImage {

        dynamic_map!(*self, ref p => imageops::resize(p, nwidth, nheight, filter))
    }

    /// Resize this image using the specified filter algorithm.
    /// Returns a new image. The image's aspect ratio is preserved.
    /// The image is scaled to the maximum possible size that fits
    /// within the larger (relative to aspect ratio) of the bounds
    /// specified by ```nwidth``` and ```nheight```, then cropped to
    /// fit within the other bound.
    pub fn resize_to_fill(&self,
                          nwidth: u32,
                          nheight: u32,
                          filter: imageops::FilterType) -> DynamicImage {

        let (width, height) = self.dimensions();

        let ratio  = width as f32 / height as f32;
        let nratio = nwidth as f32 / nheight as f32;

        let scale = if nratio > ratio {
            nwidth as f32 / width as f32
        } else {
            nheight as f32 / height as f32
        };

        let width2  = (width as f32 * scale) as u32;
        let height2 = (height as f32 * scale) as u32;

        let mut intermediate = self.resize_exact(width2, height2, filter);
        let (iwidth, iheight) = intermediate.dimensions();

        if nratio > ratio {
            intermediate.crop(0, (iheight - nheight) / 2, nwidth, nheight)
        } else {
            intermediate.crop((iwidth - nwidth) / 2, 0, nwidth, nheight)
        }
    }

    /// Performs a Gaussian blur on this image.
    /// ```sigma``` is a measure of how much to blur by.
    pub fn blur(&self, sigma: f32) -> DynamicImage {
        dynamic_map!(*self, ref p => imageops::blur(p, sigma))
    }

    /// Performs an unsharpen mask on this image.
    /// ```sigma``` is the amount to blur the image by.
    /// ```threshold``` is a control of how much to sharpen.
    ///
    /// See <https://en.wikipedia.org/wiki/Unsharp_masking#Digital_unsharp_masking>
    pub fn unsharpen(&self, sigma: f32, threshold: i32) -> DynamicImage {
        dynamic_map!(*self, ref p => imageops::unsharpen(p, sigma, threshold))
    }

    /// Filters this image with the specified 3x3 kernel.
    pub fn filter3x3(&self, kernel: &[f32]) -> DynamicImage {
        if kernel.len() != 9 {
            panic!("filter must be 3 x 3")
        }

        dynamic_map!(*self, ref p => imageops::filter3x3(p, kernel))
    }

    /// Adjust the contrast of this image.
    /// ```contrast``` is the amount to adjust the contrast by.
    /// Negative values decrease the contrast and positive values increase the contrast.
    pub fn adjust_contrast(&self, c: f32) -> DynamicImage {
        dynamic_map!(*self, ref p => imageops::contrast(p, c))
    }

    /// Brighten the pixels of this image.
    /// ```value``` is the amount to brighten each pixel by.
    /// Negative values decrease the brightness and positive values increase it.
    pub fn brighten(&self, value: i32) -> DynamicImage {
        dynamic_map!(*self, ref p => imageops::brighten(p, value))
    }

    /// Hue rotate the supplied image.
    /// `value` is the degrees to rotate each pixel by.
    /// 0 and 360 do nothing, the rest rotates by the given degree value.
    /// just like the css webkit filter hue-rotate(180)
    pub fn huerotate(&self, value: i32) -> DynamicImage {
        dynamic_map!(*self, ref p => imageops::huerotate(p, value))
    }

    /// Flip this image vertically
    pub fn flipv(&self) -> DynamicImage {
        dynamic_map!(*self, ref p => imageops::flip_vertical(p))
    }

    /// Flip this image horizontally
    pub fn fliph(&self) -> DynamicImage {
        dynamic_map!(*self, ref p => imageops::flip_horizontal(p))
    }

    /// Rotate this image 90 degrees clockwise.
    pub fn rotate90(&self) -> DynamicImage {
        dynamic_map!(*self, ref p => imageops::rotate90(p))
    }

    /// Rotate this image 180 degrees clockwise.
    pub fn rotate180(&self) -> DynamicImage {
        dynamic_map!(*self, ref p => imageops::rotate180(p))
    }

    /// Rotate this image 270 degrees clockwise.
    pub fn rotate270(&self) -> DynamicImage {
        dynamic_map!(*self, ref p => imageops::rotate270(p))
    }

    /// Encode this image and write it to ```w```
    pub fn save<W: Write, F: Into<ImageOutputFormat>>(&self, w: &mut W, format: F) -> ImageResult<()> {
        let bytes = self.raw_pixels();
        let (width, height) = self.dimensions();
        let color = self.color();
        let format = format.into();

        #[allow(deprecated)]
        match format {
            #[cfg(feature = "png_codec")]
            image::ImageOutputFormat::PNG  => {
                let p = png::PNGEncoder::new(w);

                try!(p.encode(&bytes, width, height, color));
                Ok(())
            }
<<<<<<< HEAD
            #[cfg(feature = "pnm")]
            image::ImageFormat::PNM  => {
                let mut p = pnm::PNMEncoder::new(w);
=======
            #[cfg(feature = "ppm")]
            image::ImageOutputFormat::PPM  => {
                let mut p = ppm::PPMEncoder::new(w);
>>>>>>> 0dc73bea

                try!(p.encode(&bytes[..], width, height, color));
                Ok(())
            }

            #[cfg(feature = "jpeg")]
            image::ImageOutputFormat::JPEG(quality) => {
                let mut j = jpeg::JPEGEncoder::new_with_quality(w, quality);

                try!(j.encode(&bytes, width, height, color));
                Ok(())
            }

            #[cfg(feature = "gif_codec")]
            image::ImageOutputFormat::GIF => {
                let g = gif::Encoder::new(w);

                try!(g.encode(gif::Frame::from_rgba(
                    width as u16,
                    height as u16,
                    &mut *self.to_rgba().iter().cloned().collect::<Vec<u8>>()
                )));
                Ok(())
            }

            #[cfg(feature = "ico")]
            image::ImageOutputFormat::ICO => {
                let i = ico::ICOEncoder::new(w);

                try!(i.encode(&bytes, width, height, color));
                Ok(())
            }

            #[cfg(feature = "bmp")]
            image::ImageOutputFormat::BMP => {
                let mut b = bmp::BMPEncoder::new(w);
                try!(b.encode(&bytes, width, height, color));
                Ok(())
            }

            image::ImageOutputFormat::Unsupported(msg) => Err(image::ImageError::UnsupportedError(msg)),
        }
    }
}

#[allow(deprecated)]
impl GenericImage for DynamicImage {
    type Pixel = color::Rgba<u8>;

    fn dimensions(&self) -> (u32, u32) {
        dynamic_map!(*self, ref p -> p.dimensions())
    }

    fn bounds(&self) -> (u32, u32, u32, u32) {
        dynamic_map!(*self, ref p -> p.bounds())
    }

    fn get_pixel(&self, x: u32, y: u32) -> color::Rgba<u8> {
        dynamic_map!(*self, ref p -> p.get_pixel(x, y).to_rgba())
    }

    fn put_pixel(&mut self, x: u32, y: u32, pixel: color::Rgba<u8>) {
        match *self {
            DynamicImage::ImageLuma8(ref mut p) => p.put_pixel(x, y, pixel.to_luma()),
            DynamicImage::ImageLumaA8(ref mut p) => p.put_pixel(x, y, pixel.to_luma_alpha()),
            DynamicImage::ImageRgb8(ref mut p) => p.put_pixel(x, y, pixel.to_rgb()),
            DynamicImage::ImageRgba8(ref mut p) => p.put_pixel(x, y, pixel),
        }
    }
    /// DEPRECATED: Use iterator `pixels_mut` to blend the pixels directly.
    fn blend_pixel(&mut self, x: u32, y: u32, pixel: color::Rgba<u8>) {
        match *self {
            DynamicImage::ImageLuma8(ref mut p) => p.blend_pixel(x, y, pixel.to_luma()),
            DynamicImage::ImageLumaA8(ref mut p) => p.blend_pixel(x, y, pixel.to_luma_alpha()),
            DynamicImage::ImageRgb8(ref mut p) => p.blend_pixel(x, y, pixel.to_rgb()),
            DynamicImage::ImageRgba8(ref mut p) => p.blend_pixel(x, y, pixel),
        }
    }

    /// DEPRECATED: Do not use is function: It is unimplemented!
    fn get_pixel_mut(&mut self, _: u32, _: u32) -> &mut color::Rgba<u8> {
        unimplemented!()
    }
}


/// Decodes an image and stores it into a dynamic image
pub fn decoder_to_image<I: ImageDecoder>(codec: I) -> ImageResult<DynamicImage> {
    let mut codec = codec;

    let color  = try!(codec.colortype());
    let buf    = try!(codec.read_image());
    let (w, h) = try!(codec.dimensions());

    let image = match (color, buf) {
        (color::ColorType::RGB(8), U8(buf)) => {
            ImageBuffer::from_raw(w, h, buf).map(DynamicImage::ImageRgb8)
        }

        (color::ColorType::RGBA(8), U8(buf)) => {
            ImageBuffer::from_raw(w, h, buf).map(DynamicImage::ImageRgba8)
        }

        (color::ColorType::Gray(8), U8(buf)) => {
            ImageBuffer::from_raw(w, h, buf).map(DynamicImage::ImageLuma8)
        }

        (color::ColorType::GrayA(8), U8(buf)) => {
            ImageBuffer::from_raw(w, h, buf).map(DynamicImage::ImageLumaA8)
        }
        (color::ColorType::Gray(bit_depth), U8(ref buf)) if bit_depth == 1 || bit_depth == 2 || bit_depth == 4 => {
            // Note: this conversion assumes that the scanlines begin on byte boundaries
            let mask = (1u8 << bit_depth as usize) - 1;
            let scaling_factor = 255/((1 << bit_depth as usize) - 1);
            let skip = (w % 8)/u32::from(bit_depth);
            let row_len = w + skip;
            let p = buf
                       .iter()
                       .flat_map(|&v|
                           num_iter::range_step_inclusive(8i8-(bit_depth as i8), 0, -(bit_depth as i8))
                           .zip(iter::repeat(v))
                       )
                       // skip the pixels that can be neglected because scanlines should
                       // start at byte boundaries
                       .enumerate().filter(|&(i, _)| i % (row_len as usize) < (w as usize) ).map(|(_, p)| p)
                       .map(|(shift, pixel)|
                           (pixel & mask << shift as usize) >> shift as usize
                       )
                       .map(|pixel| pixel * scaling_factor)
                       .collect();
            ImageBuffer::from_raw(w, h, p).map(DynamicImage::ImageLuma8)
        },
        _ => return Err(image::ImageError::UnsupportedColor(color))
    };
    match image {
        Some(image) => Ok(image),
        None => Err(image::ImageError::DimensionError)
    }
}

#[allow(deprecated)]
fn image_to_bytes(image: &DynamicImage) -> Vec<u8> {
    match *image {
        // TODO: consider transmuting
        DynamicImage::ImageLuma8(ref a) => {
            a.iter().cloned().collect()
        }

        DynamicImage::ImageLumaA8(ref a) => {
            a.iter().cloned().collect()
        }

        DynamicImage::ImageRgb8(ref a)  => {
            a.iter().cloned().collect()
        }

        DynamicImage::ImageRgba8(ref a) => {
            a.iter().cloned().collect()
        }
    }
}

/// Open the image located at the path specified.
/// The image's format is determined from the path's file extension.
pub fn open<P>(path: P) -> ImageResult<DynamicImage> where P: AsRef<Path> {
    // thin wrapper function to strip generics before calling open_impl
    open_impl(path.as_ref())
}

fn open_impl(path: &Path) -> ImageResult<DynamicImage> {
    let fin = match File::open(path) {
        Ok(f)  => f,
        Err(err) => return Err(image::ImageError::IoError(err))
    };
    let fin = BufReader::new(fin);

    let ext = path.extension().and_then(|s| s.to_str())
                  .map_or("".to_string(), |s| s.to_ascii_lowercase());

    let format = match &ext[..] {
        "jpg" |
        "jpeg" => image::ImageFormat::JPEG,
        "png"  => image::ImageFormat::PNG,
        "gif"  => image::ImageFormat::GIF,
        "webp" => image::ImageFormat::WEBP,
        "tif" |
        "tiff" => image::ImageFormat::TIFF,
        "tga" => image::ImageFormat::TGA,
        "bmp" => image::ImageFormat::BMP,
        "ico" => image::ImageFormat::ICO,
        "hdr" => image::ImageFormat::HDR,
        "pbm" |
        "pam" |
        "ppm" |
        "pgm" => image::ImageFormat::PNM,
        format => return Err(image::ImageError::UnsupportedError(format!(
            "Image format image/{:?} is not supported.",
            format
        )))
    };

    load(fin, format)
}

/// Saves the supplied buffer to a file at the path specified.
///
/// The image format is derived from the file extension. The buffer is assumed to have
/// the correct format according to the specified color type.

/// This will lead to corrupted files if the buffer contains malformed data. Currently only
/// jpeg and png files are supported.
pub fn save_buffer<P>(path: P, buf: &[u8], width: u32, height: u32, color: color::ColorType)
                      -> io::Result<()> where P: AsRef<Path> {
    // thin wrapper function to strip generics before calling save_buffer_impl
    save_buffer_impl(path.as_ref(), buf, width, height, color)
}

fn save_buffer_impl(path: &Path, buf: &[u8], width: u32, height: u32, color: color::ColorType)
                      -> io::Result<()> {
    let fout = &mut BufWriter::new(try!(File::create(path)));
    let ext = path.extension().and_then(|s| s.to_str())
                  .map_or("".to_string(), |s| s.to_ascii_lowercase());

    match &*ext {
        #[cfg(feature = "ico")]
        "ico" => ico::ICOEncoder::new(fout).encode(buf, width, height, color),
        #[cfg(feature = "jpeg")]
        "jpg" |
        "jpeg" => jpeg::JPEGEncoder::new(fout).encode(buf, width, height, color),
        #[cfg(feature = "png_codec")]
        "png"  => png::PNGEncoder::new(fout).encode(buf, width, height, color),
        #[cfg(feature = "ppm")]
        "pbm"  => pnm::PNMEncoder::new(fout)
            .with_subtype(pnm::PNMSubtype::Bitmap(pnm::SampleEncoding::Binary))
            .encode(buf, width, height, color),
        #[cfg(feature = "ppm")]
        "pgm"  => pnm::PNMEncoder::new(fout)
            .with_subtype(pnm::PNMSubtype::Graymap(pnm::SampleEncoding::Binary))
            .encode(buf, width, height, color),
        #[cfg(feature = "ppm")]
        "ppm"  => pnm::PNMEncoder::new(fout)
            .with_subtype(pnm::PNMSubtype::Pixmap(pnm::SampleEncoding::Binary))
            .encode(buf, width, height, color),
        #[cfg(feature = "ppm")]
        "pam"  => pnm::PNMEncoder::new(fout)
            .encode(buf, width, height, color),
        #[cfg(feature = "bmp")]
        "bmp" => bmp::BMPEncoder::new(fout).encode(buf, width, height, color),
        format => Err(io::Error::new(
            io::ErrorKind::InvalidInput,
            &format!("Unsupported image format image/{:?}", format)[..],
        ))
    }
}

/// Create a new image from a Reader
pub fn load<R: BufRead+Seek>(r: R, format: ImageFormat) -> ImageResult<DynamicImage> {
    #[allow(deprecated, unreachable_patterns)] // Default is unreachable if all features are supported.
    match format {
        #[cfg(feature = "png_codec")]
        image::ImageFormat::PNG  => decoder_to_image(png::PNGDecoder::new(r)),
        #[cfg(feature = "gif_codec")]
        image::ImageFormat::GIF  => decoder_to_image(gif::Decoder::new(r)),
        #[cfg(feature = "jpeg")]
        image::ImageFormat::JPEG => decoder_to_image(jpeg::JPEGDecoder::new(r)),
        #[cfg(feature = "webp")]
        image::ImageFormat::WEBP => decoder_to_image(webp::WebpDecoder::new(r)),
        #[cfg(feature = "tiff")]
        image::ImageFormat::TIFF => decoder_to_image(try!(tiff::TIFFDecoder::new(r))),
        #[cfg(feature = "tga")]
        image::ImageFormat::TGA => decoder_to_image(tga::TGADecoder::new(r)),
        #[cfg(feature = "bmp")]
        image::ImageFormat::BMP => decoder_to_image(bmp::BMPDecoder::new(r)),
        #[cfg(feature = "ico")]
        image::ImageFormat::ICO => decoder_to_image(try!(ico::ICODecoder::new(r))),
        #[cfg(feature = "hdr")]
        image::ImageFormat::HDR => decoder_to_image(try!(hdr::HDRAdapter::new(BufReader::new(r)))),
        #[cfg(feature = "pnm")]
        image::ImageFormat::PNM => decoder_to_image(try!(pnm::PNMDecoder::new(BufReader::new(r)))),
        _ => Err(image::ImageError::UnsupportedError(format!("A decoder for {:?} is not available.", format))),
    }
}

static MAGIC_BYTES: [(&'static [u8], ImageFormat); 17] = [
    (b"\x89PNG\r\n\x1a\n", ImageFormat::PNG),
    (&[0xff, 0xd8, 0xff], ImageFormat::JPEG),
    (b"GIF89a", ImageFormat::GIF),
    (b"GIF87a", ImageFormat::GIF),
    (b"WEBP", ImageFormat::WEBP),
    (b"MM.*", ImageFormat::TIFF),
    (b"II*.", ImageFormat::TIFF),
    (b"BM", ImageFormat::BMP),
    (&[0, 0, 1, 0], ImageFormat::ICO),
    (b"#?RADIANCE", ImageFormat::HDR),
    (b"P1", ImageFormat::PNM),
    (b"P2", ImageFormat::PNM),
    (b"P3", ImageFormat::PNM),
    (b"P4", ImageFormat::PNM),
    (b"P5", ImageFormat::PNM),
    (b"P6", ImageFormat::PNM),
    (b"P7", ImageFormat::PNM),
];

/// Create a new image from a byte slice
///
/// Makes an educated guess about the image format.
/// TGA is not supported by this function.
pub fn load_from_memory(buffer: &[u8]) -> ImageResult<DynamicImage> {
    load_from_memory_with_format(buffer, try!(guess_format(buffer)))
}


/// Create a new image from a byte slice
#[inline(always)]
pub fn load_from_memory_with_format(buf: &[u8], format: ImageFormat) -> ImageResult<DynamicImage> {
    let b = io::Cursor::new(buf);
    load(b, format)
}

/// Guess image format from memory block
///
/// Makes an educated guess about the image format based on the Magic Bytes at the beginning.
/// TGA is not supported by this function.
/// This is not to be trusted on the validity of the whole memory block
pub fn guess_format(buffer: &[u8]) -> ImageResult<ImageFormat> {
    for &(signature, format) in &MAGIC_BYTES {
        if buffer.starts_with(signature) {
            return Ok(format);
        }
    }
    Err(image::ImageError::UnsupportedError(
        "Unsupported image format".to_string())
    )
}

#[cfg(test)]
mod bench {
    #[cfg(feature = "benchmarks")]
    use test;

    #[bench]
    #[cfg(feature = "benchmarks")]
    fn bench_conversion(b: &mut test::Bencher) {
        let a = super::DynamicImage::ImageRgb8(::ImageBuffer::new(1000, 1000));
        b.iter(|| {
            a.to_luma()
        });
        b.bytes = 1000*1000*3
    }
}

#[cfg(test)]
mod test {
    #[test]
    fn test_empty_file() {
        assert!(super::load_from_memory(b"").is_err());
    }
}<|MERGE_RESOLUTION|>--- conflicted
+++ resolved
@@ -410,20 +410,13 @@
                 try!(p.encode(&bytes, width, height, color));
                 Ok(())
             }
-<<<<<<< HEAD
             #[cfg(feature = "pnm")]
-            image::ImageFormat::PNM  => {
+            image::ImageOutputFormat::PNM  => {
                 let mut p = pnm::PNMEncoder::new(w);
-=======
-            #[cfg(feature = "ppm")]
-            image::ImageOutputFormat::PPM  => {
-                let mut p = ppm::PPMEncoder::new(w);
->>>>>>> 0dc73bea
 
                 try!(p.encode(&bytes[..], width, height, color));
                 Ok(())
             }
-
             #[cfg(feature = "jpeg")]
             image::ImageOutputFormat::JPEG(quality) => {
                 let mut j = jpeg::JPEGEncoder::new_with_quality(w, quality);
