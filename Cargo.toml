--- conflicted
+++ resolved
@@ -32,11 +32,7 @@
 [dependencies]
 bytemuck = { version = "1.7.0", features = ["extern_crate_alloc"] } # includes cast_vec
 byteorder = "1.3.2"
-<<<<<<< HEAD
 image-canvas = "0.4.1"
-num-iter = "0.1.32"
-=======
->>>>>>> a7026e91
 num-rational = { version = "0.4", default-features = false }
 num-traits = "0.2.0"
 
